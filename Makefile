# Setting SHELL to bash allows bash commands to be executed by recipes.
# Options are set to exit when a recipe line exits non-zero or a piped command fails.
SHELL := /usr/bin/env bash -o pipefail
.SHELLFLAGS := -ec

GOLANG_VERSION := $(shell sed -En 's/^go (.*)$$/\1/p' "go.mod")

ifeq ($(origin IMAGE_REPO), undefined)
IMAGE_REPO := quay.io/operator-framework/catalogd
endif
export IMAGE_REPO

ifeq ($(origin IMAGE_TAG), undefined)
IMAGE_TAG := devel
endif
export IMAGE_TAG

IMAGE := $(IMAGE_REPO):$(IMAGE_TAG)

# By default setup-envtest will write to $XDG_DATA_HOME, or $HOME/.local/share if that is not defined.
# If $HOME is not set, we need to specify a binary directory to prevent an error in setup-envtest.
# Useful for some CI/CD environments that set neither $XDG_DATA_HOME nor $HOME.
SETUP_ENVTEST_BIN_DIR_OVERRIDE=
ifeq ($(shell [[ $$HOME == "" || $$HOME == "/" ]] && [[ $$XDG_DATA_HOME == "" ]] && echo true ), true)
	SETUP_ENVTEST_BIN_DIR_OVERRIDE += --bin-dir /tmp/envtest-binaries
endif

ifneq (, $(shell command -v docker 2>/dev/null))
CONTAINER_RUNTIME := docker
else ifneq (, $(shell command -v podman 2>/dev/null))
CONTAINER_RUNTIME := podman
else
$(warning Could not find docker or podman in path! This may result in targets requiring a container runtime failing!)
endif

# For standard development and release flows, we use the config/overlays/cert-manager overlay.
KUSTOMIZE_OVERLAY := config/overlays/cert-manager

# bingo manages consistent tooling versions for things like kind, kustomize, etc.
include .bingo/Variables.mk

# Dependencies
export CERT_MGR_VERSION := v1.15.3
ENVTEST_SERVER_VERSION := $(shell go list -m k8s.io/client-go | cut -d" " -f2 | sed 's/^v0\.\([[:digit:]]\{1,\}\)\.[[:digit:]]\{1,\}$$/1.\1.x/')

# Cluster configuration
ifeq ($(origin KIND_CLUSTER_NAME), undefined)
KIND_CLUSTER_NAME := catalogd
endif

# E2E configuration
TESTDATA_DIR := testdata

CATALOGD_NAMESPACE := olmv1-system
KIND_CLUSTER_IMAGE := kindest/node:v1.30.0@sha256:047357ac0cfea04663786a612ba1eaba9702bef25227a794b52890dd8bcd692e

##@ General

# The help target prints out all targets with their descriptions organized
# beneath their categories. The categories are represented by '##@' and the
# target descriptions by '##'. The awk commands is responsible for reading the
# entire set of makefiles included in this invocation, looking for lines of the
# file as xyz: ## something, and then pretty-format the target and help. Then,
# if there's a line with ##@ something, that gets pretty-printed as a category.
# More info on the usage of ANSI control characters for terminal formatting:
# https://en.wikipedia.org/wiki/ANSI_escape_code#SGR_parameters
# More info on the awk command:
# http://linuxcommand.org/lc3_adv_awk.php

.PHONY: help
help: ## Display this help.
	awk 'BEGIN {FS = ":.*##"; printf "\nUsage:\n  make \033[36m<target>\033[0m\n"} /^[a-zA-Z_0-9-]+:.*?##/ { printf "  \033[36m%-15s\033[0m %s\n", $$1, $$2 } /^##@/ { printf "\n\033[1m%s\033[0m\n", substr($$0, 5) } ' $(MAKEFILE_LIST)
.DEFAULT_GOAL := help

##@ Development

clean: ## Remove binaries and test artifacts
	rm -rf bin

.PHONY: generate
generate: $(CONTROLLER_GEN) ## Generate code and manifests.
	$(CONTROLLER_GEN) object:headerFile="hack/boilerplate.go.txt" paths="./..."
	$(CONTROLLER_GEN) rbac:roleName=manager-role crd webhook paths="./..." output:crd:artifacts:config=config/base/crd/bases output:rbac:artifacts:config=config/base/rbac output:webhook:artifacts:config=config/base/manager/webhook/

.PHONY: fmt
fmt: ## Run go fmt against code.
	go fmt ./...

.PHONY: vet
vet: ## Run go vet against code.
	go vet -tags '$(GO_BUILD_TAGS)' ./...

.PHONY: bingo-upgrade
bingo-upgrade: $(BINGO) #EXHELP Upgrade tools
	@for pkg in $$($(BINGO) list | awk '{ print $$1 }' | tail -n +3); do \
		echo "Upgrading $$pkg to latest..."; \
		$(BINGO) get "$$pkg@latest"; \
	done

.PHONY: test-unit
UNIT_TEST_DIRS := $(shell go list ./... | grep -v /test/e2e | grep -v /test/upgrade)
test-unit: generate fmt vet $(SETUP_ENVTEST) ## Run tests.
	eval $$($(SETUP_ENVTEST) use -p env $(ENVTEST_SERVER_VERSION) $(SETUP_ENVTEST_BIN_DIR_OVERRIDE)) && \
        go test \
          -tags '$(GO_BUILD_TAGS)' \
          -coverprofile cover.out \
          $(UNIT_TEST_DIRS)

FOCUS := $(if $(TEST),-v -focus "$(TEST)")
ifeq ($(origin E2E_FLAGS), undefined)
E2E_FLAGS :=
endif
test-e2e: $(GINKGO) ## Run the e2e tests
	$(GINKGO) $(E2E_FLAGS) -trace -vv $(FOCUS) test/e2e

e2e: KIND_CLUSTER_NAME := catalogd-e2e
e2e: ISSUER_KIND := Issuer
e2e: ISSUER_NAME := selfsigned-issuer
e2e: KUSTOMIZE_OVERLAY := config/overlays/e2e
e2e: run image-registry test-e2e kind-cluster-cleanup ## Run e2e test suite on local kind cluster

image-registry: ## Setup in-cluster image registry
	./test/tools/imageregistry/registry.sh $(ISSUER_KIND) $(ISSUER_NAME)

.PHONY: tidy
tidy: ## Update dependencies
	# Force tidy to use the version already in go.mod
	go mod tidy -go=$(GOLANG_VERSION)

.PHONY: verify
verify: tidy fmt vet generate ## Verify the current code generation and lint
	git diff --exit-code

.PHONY: lint
lint: $(GOLANGCI_LINT) ## Run golangci linter.
	$(GOLANGCI_LINT) run --build-tags $(GO_BUILD_TAGS) $(GOLANGCI_LINT_ARGS)

## image-registry target has to come after run-latest-release,
## because the image-registry depends on the olm-ca issuer.
.PHONY: test-upgrade-e2e
test-upgrade-e2e: export TEST_CLUSTER_CATALOG_NAME := test-catalog
test-upgrade-e2e: export TEST_CLUSTER_CATALOG_IMAGE := docker-registry.catalogd-e2e.svc:5000/test-catalog:e2e
test-upgrade-e2e: ISSUER_KIND=ClusterIssuer
test-upgrade-e2e: ISSUER_NAME=olmv1-ca
test-upgrade-e2e: kind-cluster cert-manager build-container kind-load run-latest-release image-registry pre-upgrade-setup only-deploy-manifest wait post-upgrade-checks kind-cluster-cleanup ## Run upgrade e2e tests on a local kind cluster

pre-upgrade-setup:
	./test/tools/imageregistry/pre-upgrade-setup.sh ${TEST_CLUSTER_CATALOG_IMAGE} ${TEST_CLUSTER_CATALOG_NAME}

.PHONY: run-latest-release
run-latest-release:
	curl -L -s https://github.com/operator-framework/catalogd/releases/latest/download/install.sh | bash -s

.PHONY: post-upgrade-checks
post-upgrade-checks: $(GINKGO)
	$(GINKGO) $(E2E_FLAGS) -trace -vv $(FOCUS) test/upgrade

##@ Build

BINARIES=manager
LINUX_BINARIES=$(join $(addprefix linux/,$(BINARIES)), )

# Build info
ifeq ($(origin VERSION), undefined)
VERSION := $(shell git describe --tags --always --dirty)
endif
export VERSION

export VERSION_PKG     := $(shell go list -m)/internal/version

export GIT_COMMIT      := $(shell git rev-parse HEAD)
export GIT_VERSION     := $(shell git describe --tags --always --dirty)
export GIT_TREE_STATE  := $(shell [ -z "$(shell git status --porcelain)" ] && echo "clean" || echo "dirty")
export GIT_COMMIT_DATE := $(shell TZ=UTC0 git show --quiet --date=format:'%Y-%m-%dT%H:%M:%SZ' --format="%cd")

export CGO_ENABLED       := 0
export GO_BUILD_ASMFLAGS := all=-trimpath=${PWD}
export GO_BUILD_LDFLAGS  := -s -w \
    -X "$(VERSION_PKG).gitVersion=$(GIT_VERSION)" \
    -X "$(VERSION_PKG).gitCommit=$(GIT_COMMIT)" \
    -X "$(VERSION_PKG).gitTreeState=$(GIT_TREE_STATE)" \
    -X "$(VERSION_PKG).commitDate=$(GIT_COMMIT_DATE)"
export GO_BUILD_GCFLAGS  := all=-trimpath=${PWD}
export GO_BUILD_TAGS     := containers_image_openpgp

BUILDCMD = go build -tags '$(GO_BUILD_TAGS)' -ldflags '$(GO_BUILD_LDFLAGS)' -gcflags '$(GO_BUILD_GCFLAGS)' -asmflags '$(GO_BUILD_ASMFLAGS)' -o $(BUILDBIN)/$(notdir $@) ./cmd/$(notdir $@)

.PHONY: build-deps
build-deps: generate fmt vet

.PHONY: build go-build-local $(BINARIES)
build: build-deps go-build-local ## Build binaries for current GOOS and GOARCH.
go-build-local: $(BINARIES)
$(BINARIES): BUILDBIN = bin
$(BINARIES):
	$(BUILDCMD)

.PHONY: build-linux go-build-linux $(LINUX_BINARIES)
build-linux: build-deps go-build-linux ## Build binaries for GOOS=linux and local GOARCH.
go-build-linux: $(LINUX_BINARIES)
$(LINUX_BINARIES): BUILDBIN = bin/linux
$(LINUX_BINARIES):
	GOOS=linux $(BUILDCMD)


.PHONY: run
run: generate kind-cluster install ## Create a kind cluster and install a local build of catalogd

.PHONY: build-container
build-container: build-linux ## Build docker image for catalogd.
	$(CONTAINER_RUNTIME) build -f Dockerfile -t $(IMAGE) ./bin/linux

##@ Deploy

.PHONY: kind-cluster
kind-cluster: $(KIND) kind-cluster-cleanup ## Standup a kind cluster
	$(KIND) create cluster --name $(KIND_CLUSTER_NAME) --image $(KIND_CLUSTER_IMAGE)
	$(KIND) export kubeconfig --name $(KIND_CLUSTER_NAME)

.PHONY: kind-cluster-cleanup
kind-cluster-cleanup: $(KIND) ## Delete the kind cluster
	$(KIND) delete cluster --name $(KIND_CLUSTER_NAME)

.PHONY: kind-load
<<<<<<< HEAD
kind-load: $(KIND) ## Load the built images onto the local cluster
	docker save $(IMAGE) | $(KIND) load image-archive /dev/stdin --name $(KIND_CLUSTER_NAME)
=======
kind-load: check-cluster $(KIND) ## Load the built images onto the local cluster
	$(CONTAINER_RUNTIME) save $(IMAGE) | $(KIND) load image-archive /dev/stdin --name $(KIND_CLUSTER_NAME)
>>>>>>> 4dd7d599

.PHONY: install
install: build-container kind-load deploy wait ## Install local catalogd

.PHONY: deploy
deploy: export MANIFEST="./catalogd.yaml"
deploy: export DEFAULT_CATALOGS="./config/base/default/clustercatalogs/default-catalogs.yaml"
deploy: $(KUSTOMIZE) ## Deploy Catalogd to the K8s cluster specified in ~/.kube/config with cert-manager and default clustercatalogs
	cd config/base/manager && $(KUSTOMIZE) edit set image controller=$(IMAGE) && cd ../../..
	$(KUSTOMIZE) build $(KUSTOMIZE_OVERLAY) | sed "s/cert-git-version/cert-$(GIT_VERSION)/g" > catalogd.yaml
	envsubst '$$CERT_MGR_VERSION,$$MANIFEST,$$DEFAULT_CATALOGS' < scripts/install.tpl.sh | bash -s

.PHONY: only-deploy-manifest
only-deploy-manifest: $(KUSTOMIZE) ## Deploy just the Catalogd manifest--used in e2e testing where cert-manager is installed in a separate step
	cd config/base/manager && $(KUSTOMIZE) edit set image controller=$(IMAGE)
	$(KUSTOMIZE) build $(KUSTOMIZE_OVERLAY) | kubectl apply -f -

wait:
	kubectl wait --for=condition=Available --namespace=$(CATALOGD_NAMESPACE) deployment/catalogd-controller-manager --timeout=60s
	kubectl wait --for=condition=Ready --namespace=$(CATALOGD_NAMESPACE) certificate/catalogd-service-cert # Avoid upgrade test flakes when reissuing cert


.PHONY: cert-manager
cert-manager:
	kubectl apply -f https://github.com/cert-manager/cert-manager/releases/download/${CERT_MGR_VERSION}/cert-manager.yaml
	kubectl wait --for=condition=Available --namespace=cert-manager deployment/cert-manager-webhook --timeout=60s

##@ Release

ifeq ($(origin ENABLE_RELEASE_PIPELINE), undefined)
ENABLE_RELEASE_PIPELINE := false
endif
export ENABLE_RELEASE_PIPELINE

ifeq ($(origin GORELEASER_ARGS), undefined)
GORELEASER_ARGS := --snapshot --clean
endif

release: $(GORELEASER) ## Runs goreleaser for catalogd. By default, this will run only as a snapshot and will not publish any artifacts unless it is run with different arguments. To override the arguments, run with "GORELEASER_ARGS=...". When run as a github action from a tag, this target will publish a full release.
	$(GORELEASER) $(GORELEASER_ARGS)

quickstart: export MANIFEST := https://github.com/operator-framework/catalogd/releases/download/$(VERSION)/catalogd.yaml
quickstart: export DEFAULT_CATALOGS := https://github.com/operator-framework/catalogd/releases/download/$(VERSION)/default-catalogs.yaml
quickstart: $(KUSTOMIZE) generate ## Generate the installation release manifests and scripts
	$(KUSTOMIZE) build $(KUSTOMIZE_OVERLAY) | sed "s/:devel/:$(GIT_VERSION)/g" | sed "s/cert-git-version/cert-$(GIT_VERSION)/g" > catalogd.yaml
	envsubst '$$CERT_MGR_VERSION,$$MANIFEST,$$DEFAULT_CATALOGS' < scripts/install.tpl.sh > install.sh

.PHONY: demo-update
demo-update:
	hack/scripts/generate-asciidemo.sh<|MERGE_RESOLUTION|>--- conflicted
+++ resolved
@@ -222,13 +222,9 @@
 	$(KIND) delete cluster --name $(KIND_CLUSTER_NAME)
 
 .PHONY: kind-load
-<<<<<<< HEAD
 kind-load: $(KIND) ## Load the built images onto the local cluster
-	docker save $(IMAGE) | $(KIND) load image-archive /dev/stdin --name $(KIND_CLUSTER_NAME)
-=======
-kind-load: check-cluster $(KIND) ## Load the built images onto the local cluster
 	$(CONTAINER_RUNTIME) save $(IMAGE) | $(KIND) load image-archive /dev/stdin --name $(KIND_CLUSTER_NAME)
->>>>>>> 4dd7d599
+
 
 .PHONY: install
 install: build-container kind-load deploy wait ## Install local catalogd
